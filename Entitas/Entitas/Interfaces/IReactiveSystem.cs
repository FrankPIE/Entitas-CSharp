--- conflicted
+++ resolved
@@ -31,19 +31,13 @@
         IMatcher excludeComponents { get; }
     }
 
-<<<<<<< HEAD
-    /// Implement this interface in combination with IReactiveSystem,
-    /// IMultiReactiveSystem or IEntityCollectorSystem.
+    /// Implement this interface in combination with IReactiveSystem.
     /// It will exclude all entities which don't pass the filter.
     public interface IFilterEntities {
         bool filter(Entity entity);
     }
 
-    /// Implement this interface in combination with IReactiveSystem,
-    /// IMultiReactiveSystem or IEntityCollectorSystem.
-=======
     /// Implement this interface in combination with IReactiveSystem.
->>>>>>> d46271f0
     /// If a system changes entities which in turn would trigger itself
     /// consider implementing IClearReactiveSystem
     /// which will ignore the changes made by the system.
