--- conflicted
+++ resolved
@@ -1,179 +1,175 @@
-﻿using System;
-using System.Linq;
-using System.Reflection;
-using Entitas;
-using Entitas.Serialization;
-using Entitas.Serialization.Blueprints;
-using Entitas.Unity.VisualDebugging;
-using UnityEditor;
-using UnityEditor.Callbacks;
-using UnityEngine;
-
-namespace Entitas.Unity.Serialization.Blueprints {
-
-<<<<<<< HEAD
-    [CustomEditor(typeof(BinaryBlueprint))]
-=======
-    [CustomEditor(typeof(BinaryBlueprint))]  
->>>>>>> 453eaa5f
-    public class BinaryBlueprintInspector : Editor {
-
-        public static BinaryBlueprint[] FindAllBlueprints() {
-            return AssetDatabase.FindAssets("l:" + BinaryBlueprintPostprocessor.ASSET_LABEL)
-                .Select(guid => AssetDatabase.GUIDToAssetPath(guid))
-                .Select(path => AssetDatabase.LoadAssetAtPath<BinaryBlueprint>(path))
-                .ToArray();
-        }
-
-        [DidReloadScripts, MenuItem("Entitas/Blueprints/Update all Blueprints", false, 300)]
-        public static void UpdateAllBinaryBlueprints() {
-            if (!EditorApplication.isPlayingOrWillChangePlaymode) {
-                var allPools = findAllPools();
-                if (allPools == null) {
-                    return;
-                }
-
-                var binaryBlueprints = FindAllBlueprints();
-                var allPoolNames = allPools.Select(pool => pool.metaData.poolName).ToArray();
-                var updated = 0;
-                foreach (var binaryBlueprint in binaryBlueprints) {
-                    var didUpdate = UpdateBinaryBlueprint(binaryBlueprint, allPools, allPoolNames);
-                    if (didUpdate) {
-                        updated += 1;
-                    }
-                }
-
-                if (updated > 0) {
-                    Debug.Log("Validated " + binaryBlueprints.Length + " Blueprints, " + updated + " have been updated.");
-                }
-            }
-        }
-
-        public static bool UpdateBinaryBlueprint(BinaryBlueprint binaryBlueprint, Pool[] allPools, string[] allPoolNames) {
-            var blueprint = binaryBlueprint.Deserialize();
-            var needsUpdate = false;
-
-            var poolIndex = Array.IndexOf(allPoolNames, blueprint.poolIdentifier);
-            if (poolIndex < 0) {
-                poolIndex = 0;
-                needsUpdate = true;
-            }
-
-            var pool = allPools[poolIndex];
-            blueprint.poolIdentifier = pool.metaData.poolName;
-
-            foreach (var component in blueprint.components) {
-                var type = component.fullTypeName.ToType();
-                var index = Array.IndexOf(pool.metaData.componentTypes, type);
-
-                if (index != component.index) {
-                    Debug.Log(string.Format(
-                        "Blueprint '{0}' has invalid or outdated component index for '{1}'. Index was {2} but should be {3}. This will be fixed now!",
-                        blueprint.name, component.fullTypeName, component.index, index));
-
-                    component.index = index;
-                    needsUpdate = true;
-                }
-            }
-
-            if (needsUpdate) {
-                Debug.Log("Updating Blueprint '" + blueprint.name + "'");
-                binaryBlueprint.Serialize(blueprint);
-            }
-
-            return needsUpdate;
-        }
-
-        static Pool[] findAllPools() {
-            
-            // Use reflection because there is no generated Pools.cs when you create a new emtpy project.
-
-            var poolsType = Assembly.GetAssembly(typeof(Entity)).GetTypes().SingleOrDefault(type => type.FullName == "Pools");
-
-            if (poolsType != null) {
-                var allPools = poolsType.GetProperties(BindingFlags.Public | BindingFlags.Static)
-                    .Single(info => info.Name == "allPools");
-
-                return (Pool[])allPools.GetValue(poolsType, null);
-            }
-
-            return new Pool[0];
-        }
-
-        Blueprint _blueprint;
-
-        Pool[] _allPools;
-        string[] _allPoolNames;
-        int _poolIndex;
-
-        Pool _pool;
-        Entity _entity;
-
-        void Awake() {
-            _allPools = findAllPools();
-            if (_allPools == null) {
-                return;
-            }
-
-            var binaryBlueprint = ((BinaryBlueprint)target);
-
-            _allPoolNames = _allPools.Select(pool => pool.metaData.poolName).ToArray();
-
-            BinaryBlueprintInspector.UpdateBinaryBlueprint(binaryBlueprint, _allPools, _allPoolNames);
-
-            _blueprint = binaryBlueprint.Deserialize();
-
-            AssetDatabase.RenameAsset(AssetDatabase.GetAssetPath(target), _blueprint.name);
-
-            _poolIndex = Array.IndexOf(_allPoolNames, _blueprint.poolIdentifier);
-            switchToPool();
-
-            _entity.ApplyBlueprint(_blueprint);
-
-            EntityDrawer.Initialize();
-        }
-
-        void OnDisable() {
-            if (_pool != null) {
-                _pool.Reset();
-            }
-        }
-
-        public override void OnInspectorGUI() {
-            var binaryBlueprint = ((BinaryBlueprint)target);
-
-            EditorGUI.BeginChangeCheck();
-            {
-                EditorGUILayout.LabelField("Blueprint", EditorStyles.boldLabel);
-                binaryBlueprint.name = EditorGUILayout.TextField("Name", binaryBlueprint.name);
-
-                EntitasEditorLayout.BeginHorizontal();
-                {
-                    _poolIndex = EditorGUILayout.Popup(_poolIndex, _allPoolNames);
-
-                    if (GUILayout.Button("Switch")) {
-                        switchToPool();
-                    }
-                }
-                EntitasEditorLayout.EndHorizontal();
-
-                EntityDrawer.DrawComponents(_pool, _entity, true);
-            }
-            var changed = EditorGUI.EndChangeCheck();
-            if (changed) {
-                binaryBlueprint.Serialize(_entity);
-                AssetDatabase.RenameAsset(AssetDatabase.GetAssetPath(target), binaryBlueprint.name);
-                EditorUtility.SetDirty(target);
-            }
-        }
-
-        void switchToPool() {
-            if (_pool != null) {
-                _pool.Reset();
-            }
-            var targetPool = _allPools[_poolIndex];
-            _pool = new Pool(targetPool.totalComponents, 0, targetPool.metaData);
-            _entity = _pool.CreateEntity();
-        }
-    }
-}+﻿using System;
+using System.Linq;
+using System.Reflection;
+using Entitas;
+using Entitas.Serialization;
+using Entitas.Serialization.Blueprints;
+using Entitas.Unity.VisualDebugging;
+using UnityEditor;
+using UnityEditor.Callbacks;
+using UnityEngine;
+
+namespace Entitas.Unity.Serialization.Blueprints {
+
+    [CustomEditor(typeof(BinaryBlueprint))]
+    public class BinaryBlueprintInspector : Editor {
+
+        public static BinaryBlueprint[] FindAllBlueprints() {
+            return AssetDatabase.FindAssets("l:" + BinaryBlueprintPostprocessor.ASSET_LABEL)
+                .Select(guid => AssetDatabase.GUIDToAssetPath(guid))
+                .Select(path => AssetDatabase.LoadAssetAtPath<BinaryBlueprint>(path))
+                .ToArray();
+        }
+
+        [DidReloadScripts, MenuItem("Entitas/Blueprints/Update all Blueprints", false, 300)]
+        public static void UpdateAllBinaryBlueprints() {
+            if (!EditorApplication.isPlayingOrWillChangePlaymode) {
+                var allPools = findAllPools();
+                if (allPools == null) {
+                    return;
+                }
+
+                var binaryBlueprints = FindAllBlueprints();
+                var allPoolNames = allPools.Select(pool => pool.metaData.poolName).ToArray();
+                var updated = 0;
+                foreach (var binaryBlueprint in binaryBlueprints) {
+                    var didUpdate = UpdateBinaryBlueprint(binaryBlueprint, allPools, allPoolNames);
+                    if (didUpdate) {
+                        updated += 1;
+                    }
+                }
+
+                if (updated > 0) {
+                    Debug.Log("Validated " + binaryBlueprints.Length + " Blueprints, " + updated + " have been updated.");
+                }
+            }
+        }
+
+        public static bool UpdateBinaryBlueprint(BinaryBlueprint binaryBlueprint, Pool[] allPools, string[] allPoolNames) {
+            var blueprint = binaryBlueprint.Deserialize();
+            var needsUpdate = false;
+
+            var poolIndex = Array.IndexOf(allPoolNames, blueprint.poolIdentifier);
+            if (poolIndex < 0) {
+                poolIndex = 0;
+                needsUpdate = true;
+            }
+
+            var pool = allPools[poolIndex];
+            blueprint.poolIdentifier = pool.metaData.poolName;
+
+            foreach (var component in blueprint.components) {
+                var type = component.fullTypeName.ToType();
+                var index = Array.IndexOf(pool.metaData.componentTypes, type);
+
+                if (index != component.index) {
+                    Debug.Log(string.Format(
+                        "Blueprint '{0}' has invalid or outdated component index for '{1}'. Index was {2} but should be {3}. This will be fixed now!",
+                        blueprint.name, component.fullTypeName, component.index, index));
+
+                    component.index = index;
+                    needsUpdate = true;
+                }
+            }
+
+            if (needsUpdate) {
+                Debug.Log("Updating Blueprint '" + blueprint.name + "'");
+                binaryBlueprint.Serialize(blueprint);
+            }
+
+            return needsUpdate;
+        }
+
+        static Pool[] findAllPools() {
+            
+            // Use reflection because there is no generated Pools.cs when you create a new emtpy project.
+
+            var poolsType = Assembly.GetAssembly(typeof(Entity)).GetTypes().SingleOrDefault(type => type.FullName == "Pools");
+
+            if (poolsType != null) {
+                var allPools = poolsType.GetProperties(BindingFlags.Public | BindingFlags.Static)
+                    .Single(info => info.Name == "allPools");
+
+                return (Pool[])allPools.GetValue(poolsType, null);
+            }
+
+            return new Pool[0];
+        }
+
+        Blueprint _blueprint;
+
+        Pool[] _allPools;
+        string[] _allPoolNames;
+        int _poolIndex;
+
+        Pool _pool;
+        Entity _entity;
+
+        void Awake() {
+            _allPools = findAllPools();
+            if (_allPools == null) {
+                return;
+            }
+
+            var binaryBlueprint = ((BinaryBlueprint)target);
+
+            _allPoolNames = _allPools.Select(pool => pool.metaData.poolName).ToArray();
+
+            BinaryBlueprintInspector.UpdateBinaryBlueprint(binaryBlueprint, _allPools, _allPoolNames);
+
+            _blueprint = binaryBlueprint.Deserialize();
+
+            AssetDatabase.RenameAsset(AssetDatabase.GetAssetPath(target), _blueprint.name);
+
+            _poolIndex = Array.IndexOf(_allPoolNames, _blueprint.poolIdentifier);
+            switchToPool();
+
+            _entity.ApplyBlueprint(_blueprint);
+
+            EntityDrawer.Initialize();
+        }
+
+        void OnDisable() {
+            if (_pool != null) {
+                _pool.Reset();
+            }
+        }
+
+        public override void OnInspectorGUI() {
+            var binaryBlueprint = ((BinaryBlueprint)target);
+
+            EditorGUI.BeginChangeCheck();
+            {
+                EditorGUILayout.LabelField("Blueprint", EditorStyles.boldLabel);
+                binaryBlueprint.name = EditorGUILayout.TextField("Name", binaryBlueprint.name);
+
+                EntitasEditorLayout.BeginHorizontal();
+                {
+                    _poolIndex = EditorGUILayout.Popup(_poolIndex, _allPoolNames);
+
+                    if (GUILayout.Button("Switch")) {
+                        switchToPool();
+                    }
+                }
+                EntitasEditorLayout.EndHorizontal();
+
+                EntityDrawer.DrawComponents(_pool, _entity, true);
+            }
+            var changed = EditorGUI.EndChangeCheck();
+            if (changed) {
+                binaryBlueprint.Serialize(_entity);
+                AssetDatabase.RenameAsset(AssetDatabase.GetAssetPath(target), binaryBlueprint.name);
+                EditorUtility.SetDirty(target);
+            }
+        }
+
+        void switchToPool() {
+            if (_pool != null) {
+                _pool.Reset();
+            }
+            var targetPool = _allPools[_poolIndex];
+            _pool = new Pool(targetPool.totalComponents, 0, targetPool.metaData);
+            _entity = _pool.CreateEntity();
+        }
+    }
+}